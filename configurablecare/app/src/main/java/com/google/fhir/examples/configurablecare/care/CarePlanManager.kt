--- conflicted
+++ resolved
@@ -22,11 +22,7 @@
 import com.google.android.fhir.knowledge.FhirNpmPackage
 import com.google.android.fhir.knowledge.KnowledgeManager
 import com.google.android.fhir.search.search
-<<<<<<< HEAD
 import com.google.android.fhir.workflow.FhirOperator.Builder
-=======
-import com.google.android.fhir.workflow.FhirOperator
->>>>>>> 9be18731
 import java.io.File
 import java.io.FileInputStream
 import java.io.FileOutputStream
@@ -57,11 +53,7 @@
 ) {
   private var knowledgeManager = KnowledgeManager.create(context, inMemory = true)
   private var fhirOperator =
-<<<<<<< HEAD
     Builder(context.applicationContext)
-=======
-    FhirOperator.Builder(context.applicationContext)
->>>>>>> 9be18731
       .fhirContext(fhirContext)
       .fhirEngine(fhirEngine)
       .knowledgeManager(knowledgeManager)
@@ -152,7 +144,6 @@
     return bundleCollection
   }
 
-<<<<<<< HEAD
   private suspend fun initializeKnowledgeManager(rootDirectory: File) {
     knowledgeManager.install(
       FhirNpmPackage(
@@ -163,23 +154,6 @@
       rootDirectory,
     )
     println("KM installed")
-=======
-  /**
-   * Knowledge resources are loaded from [FhirEngine] and installed so that they may be used when
-   * running $apply on a [PlanDefinition]
-   */
-  private suspend fun loadCarePlanResourcesFromDb() {
-    // Load Library resources
-    val availableCqlLibraries = fhirEngine.search<Library> {}.map { it.resource }
-    val availablePlanDefinitions = fhirEngine.search<PlanDefinition> {}.map { it.resource }
-    for (cqlLibrary in availableCqlLibraries) {
-      knowledgeManager.install(writeToFile(cqlLibrary))
-      cqlLibraryIdList.add(IdType(cqlLibrary.id).idPart)
-    }
-    for (planDefinition in availablePlanDefinitions) {
-      getPlanDefinitionDependentResources(planDefinition)
-    }
->>>>>>> 9be18731
   }
 
   /**
@@ -200,16 +174,8 @@
 
     println("PlanDefinition: ${CanonicalType(planDefinitionUri)}")
     val carePlanProposal =
-<<<<<<< HEAD
       fhirOperator.generateCarePlan(planDefinition = CanonicalType(planDefinitionUri), subject = "Patient/$patientId")
         as CarePlan
-=======
-      fhirOperator.generateCarePlan(
-        planDefinition = CanonicalType(planDefinitionId),
-        subject = "Patient/$patientId",
-      ) as CarePlan
->>>>>>> 9be18731
-
     println(jsonParser.encodeResourceToString(carePlanProposal))
 
     // Fetch existing CarePlan of record for the Patient or create a new one if it does not exist
@@ -218,29 +184,13 @@
     // Accept the proposed (transient) CarePlan by default and add tasks to the CarePlan of record
     val resourceList = acceptCarePlan(carePlanProposal, requestConfiguration)
 
-<<<<<<< HEAD
+
     // NOTE: This is a workaround until the CI PD works (dependent on SM extraction for CI Questionnaire)
     if (resourceList.isEmpty() && planDefinitionUri.contains("IMMZD2DTMeaslesCI")) {
       // begin order and end plan
       val medicationRequestPlans = requestManager.getRequestsForPatient(patientId, ResourceType.MedicationRequest, intent = "plan")
       println("moving to order for ${jsonParser.encodeResourceToString(medicationRequestPlans.first())}")
       requestManager.beginOrder(medicationRequestPlans.first() as MedicationRequest, requestConfiguration, "No Contraindications detected so proceeding with order")
-=======
-    for (patient in patientList) {
-      val patientId = IdType(patient.id).idPart
-
-      val carePlanProposal =
-        fhirOperator.generateCarePlan(
-          planDefinitionId = planDefinitionId,
-          subject = "Patient/$patientId",
-        ) as CarePlan
-
-      // Fetch existing CarePlan of record for the Patient or create a new one if it does not exist
-      val carePlanOfRecord = getCarePlanOfRecordForPatient(patient)
-
-      // Accept the proposed (transient) CarePlan by default and add tasks to the CarePlan of record
-      acceptCarePlan(carePlanProposal, carePlanOfRecord, requestResourceConfigs)
->>>>>>> 9be18731
     }
   }
 
